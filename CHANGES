--- conflicted
+++ resolved
@@ -1,7 +1,3 @@
-<<<<<<< HEAD
-=======
-=======
-=======
 1.0.2 to 1.0.3.pre2:
   - before reqmgr2 merge 
   - Merge pull request #5268 from hufnagel/force-sitewhitelist
@@ -28,7 +24,6 @@
   - increases column sizes for TaskChain stuff
   - ignore location for job submission and only use sitewhitelist and siteblacklist
 
->>>>>>> 949e873f
 1.0.2 to 1.0.3.pre1:
   - Merge pull request #5525 from mmascher/master
   - Add option to not clean the env in Scram.py
