--- conflicted
+++ resolved
@@ -85,21 +85,6 @@
         for location in locationDict.keys():
             
             if dqmHarvestUnit == "byRun":
-<<<<<<< HEAD
-                self.createJobByRun(locationDict, location, baseName, harvestType, jobCount, runDict, endOfRun)
-            else:
-                #TODO: need to add when specific run is specified.
-                self.createMultiRunJob(locationDict, location, baseName, harvestType, jobCount, runDict, endOfRun)
-
-        return
-    
-    def createJobByRun(self, locationDict, location, baseName, harvestType, jobCount, runDict, endOfRun):
-
-        for run in locationDict[location].keys():
-            # Should create at least one job for every location/run, putting this here will do
-            jobCount += 1
-            self.newJob(name = "%s-%s-Harvest-%i" % (baseName, harvestType, jobCount))
-=======
                 self.createJobByRun(locationDict, location, baseName, harvestType, runDict, endOfRun)
             else:
                 #TODO: need to add when specific run is specified.
@@ -113,7 +98,6 @@
             # Should create at least one job for every location/run, putting this here will do
             self.jobCount += 1
             self.newJob(name = "%s-%s-Harvest-%i" % (baseName, harvestType, self.jobCount))
->>>>>>> b5b21a05
             for f in locationDict[location][run]:
                 for fileRun in runDict[f['lfn']]:
                     if fileRun.run == run:
@@ -125,17 +109,10 @@
                 self.currentJob.addBaggageParameter("runIsComplete", True)
         return
     
-<<<<<<< HEAD
-    def createMultiRunJob(self, locationDict, location, baseName, harvestType, jobCount, runDict, endOfRun):
-        
-        jobCount += 1
-        self.newJob(name = "%s-%s-Harvest-%i" % (baseName, harvestType, jobCount))
-=======
     def createMultiRunJob(self, locationDict, location, baseName, harvestType, runDict, endOfRun):
         
         self.jobCount += 1
         self.newJob(name = "%s-%s-Harvest-%i" % (baseName, harvestType, self.jobCount))
->>>>>>> b5b21a05
         for run in locationDict[location].keys():
             for f in locationDict[location][run]:
                 for fileRun in runDict[f['lfn']]:
