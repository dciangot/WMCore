#!/usr/bin/python
"""
_Lexicon_

A set of regular expressions  and other tests that we can use to validate input
to other classes. If a test fails an AssertionError should be raised, and
handled appropriately by the client methods, on success returns True.
"""

import re
import string
import urlparse

from WMCore.WMException import WMException

#restriction enforced by DBS. for different types blocks. 
#It could have a strict restriction
# i.e production should end with v[number]
PRIMARY_DS = {'re': '[a-zA-Z0-9\.\-_]+', 'maxLength': 99}
PROCESSED_DS = {'re': '[a-zA-Z0-9\.\-_]+', 'maxLength': 199}
TIER = {'re': '[A-Z\-_]+', 'maxLength': 99}
BLOCK_STR = {'re': '#[a-zA-Z0-9\.\-_]+', 'maxLength': 100}

lfnParts = {
    'era': '([a-zA-Z0-9\-_]+)',
    'primDS': '(%(re)s)' % PRIMARY_DS,
    'tier': '(%(re)s)' % TIER,
    'version': '([a-zA-Z0-9\-_]+)',
    'secondary': '([a-zA-Z0-9\-_]+)',
    'counter': '([0-9]+)',
    'root': '([a-zA-Z0-9\-_]+).root',
    'hnName': '([a-zA-Z0-9\.]+)',
    'subdir': '([a-zA-Z0-9\-_]+)',
    'file': '([a-zA-Z0-9\-\._]+)',
    'workflow': '([a-zA-Z0-9\-_]+)',
    'physics_group': '([a-zA-Z0-9\-_]+)'
}

userProcDSParts = {
    'groupuser': '([a-zA-Z0-9\.\-_])+',
    'publishdataname': '([a-zA-Z0-9\-_])+',
    'psethash': '([a-f0-9]){32}'
}

STORE_RESULTS_LFN = '/store/results/%(physics_group)s/%(era)s/%(primDS)s/%(tier)s/%(secondary)s' % lfnParts

def DBSUser(candidate):
    """
    create_by and last_modified_by in DBS are in several formats. The major ones are: 
    1. DN that is mostly used in DBS2: example /DC=org/DC=doegrids/OU=People/CN=Lothar A.T. Bauerdick 301799; 
    2. CERN HN account name that used in DBS3/CMSWEB if the HN is assocated with DN: example giffels ;
    3. username with host name: example cmsprod@vocms39.cern.ch;
    """
    if candidate =='' or not candidate :
        return candidate
    r1 = r'^/[a-zA-Z][a-zA-Z0-9/\=\s()\']*\=[a-zA-Z0-9/\=\.\-_/#:\s\']*$'
    r2 = r'^[a-zA-Z0-9/][a-zA-Z0-9/\.\-_\']*$'
    r3 = r'^[a-zA-Z0-9/][a-zA-Z0-9/\.\-_]*@[a-zA-Z0-9/][a-zA-Z0-9/\.\-_]*$'

    try:
        return check(r1, candidate)
    except AssertionError:
        pass

    try:
        return check(r2, candidate)
    except AssertionError:
        return check(r3, candidate)


def searchblock(candidate):
    """
    A block name with a * wildcard one or more times in it.
    """
    regexp = r"^/(\*|[a-zA-Z\*][a-zA-Z0-9_\*]{0,100})(/(\*|[a-zA-Z0-9_\.\-\*]{1,199})){0,1}(/(\*|[A-Z\-\*]{1,99})(#(\*|[a-zA-Z0-9\.\-_\*]){0,100}){0,1}){0,1}$"
    return check(regexp, candidate)

SEARCHDATASET_RE = r'^/(\*|[a-zA-Z\*][a-zA-Z0-9_\*\-]{0,100})(/(\*|[a-zA-Z0-9_\.\-\*]{1,199})){0,1}(/(\*|[A-Z\-\*]{1,50})){0,1}$'
def searchdataset(candidate):
    """
    A dataset name with a * wildcard one or more times in it. Only the first '/' is mandatory to use.
    """
    return check(SEARCHDATASET_RE, candidate)

def searchstr(candidate):
    """
    Used to check a DBS input that searches for names in dbs. Note block name, dataset name, file name have their own
    searching string.
    No white space found in names in DBS production and allowed to elimate input like "Drop table table1".
    letters, numbers, periods, dashes, underscores

    """
    if candidate == '':
        return candidate
    return check(r'^[a-zA-Z0-9/%*][a-zA-Z0-9/\.\-_%*/#]*$', candidate)

def namestr(candidate):
    """
    Any input used in DBS and not defined here should pass namestr check.
    No white space found in names in DBS production and allowed to elimate input like "Drop table table1".
    letters, numbers, periods, dashes, underscores,#,/

    """
    if candidate =='' or not candidate :
        return candidate
    return check(r'^[a-zA-Z0-9/][a-zA-Z0-9/\.\-_/#]*$', candidate)

def sitetier(candidate):
    return check("^T[0-3]", candidate)

def jobrange(candidate):
    """ Specifies a numbers/range of jobs separated by a comma.
        A range is composed by two numbers separated my minus
        For example valid candidates are either 1 or 1,2 or 3-6,5,7-8
        It is like when you specifies which pages to print in Word
    """
    return check("^\d+(-\d+)?(,\d+(-\d+)?)*$", candidate)

def cmsname(candidate):
    """
    Check candidate as a (partial) CMS name. Should pass:
        T2
        T2_UK
        T2_UK_SGrid
        T2_UK_SGrid_Bristol
    """
    #remove any trailing _'s
    candidate = candidate.rstrip('_')
    return check("^T[0-3%]((_[A-Z]{2}(_[A-Za-z0-9]+)*)?)$", candidate)

def countrycode(candidate):
    #TODO: do properly with a look up table
    return check("^[A-Z]{2}$", candidate)

def _blockStructCheck(candidate):
    """
    Basic block structure check 
    /primary/process/tier#uuid
    """
    assert candidate.count('/') == 3, "need to have / between the 3 parts which construct block name"
    parts = candidate.split('/')
    assert parts[3].count('#') == 1, "need to have # in the last parts of block"
    #should be empty string for the first part
    check(r"", parts[0])
    return parts
    
def block(candidate):
    """assert if not a valid block name"""
    
    parts = _blockStructCheck(candidate)
    
    primDSCheck = check(r"%s" % PRIMARY_DS['re'], parts[1], PRIMARY_DS['maxLength'])
    procDSCheck = check(r"%s" % PROCESSED_DS['re'], parts[2], PROCESSED_DS['maxLength'])
    lastParts = parts[3].split("#")
    tierCheck = check(r"%s" % TIER['re'], lastParts[0], TIER['maxLength'])
    blockCheck = check(r"%s" % BLOCK_STR['re'], "#%s" % lastParts[1], BLOCK_STR['maxLength'])
    return (primDSCheck and procDSCheck and tierCheck and blockCheck)
                
def identifier(candidate):
    """ letters, numbers, whitespace, periods, dashes, underscores """
    return check(r'[a-zA-Z0-9\s\.\-_]{1,100}$', candidate)

def globalTag(candidate):
    """ Identifier plus colons """
    return check(r'[a-zA-Z0-9\s\.\-_:]{1,100}$', candidate)

DATASET_RE = r'^/[a-zA-Z0-9\-_]{1,99}/[a-zA-Z0-9\.\-_]{1,199}/[A-Z\-]{1,50}$'
def dataset(candidate):
    """ A slash followed by an identifier,x3 """
    return check(DATASET_RE, candidate)

PROCDATASET_RE = r'[a-zA-Z][a-zA-Z0-9_]*(\-[a-zA-Z0-9_]+){0,2}-v[0-9]*$'
def procdataset(candidate):
    """
    Check for processed dataset name.
    letters, numbers, dashes, underscores.
    """
    if candidate == '' or not candidate:
        return candidate

    commonCheck = check(r"%s" % PROCESSED_DS['re'], candidate, PROCESSED_DS['maxLength'])
    prodCheck = check(PROCDATASET_RE, candidate)
    return (commonCheck and prodCheck)

def publishdatasetname(candidate):
    if candidate == '' or not candidate:
        return candidate
    return check(r'%(publishdataname)s$' % userProcDSParts, candidate, 100)

USERPROCDATASET_RE = r'%(groupuser)s-%(publishdataname)s-%(psethash)s$' % userProcDSParts
def userprocdataset(candidate):
    """
    Check for processed dataset name of users.
    letters, numbers, dashes, underscores.
    """
    if candidate == '' or not candidate:
        return candidate

    commonCheck = check(r"%s" % PROCESSED_DS['re'], candidate, PROCESSED_DS['maxLength'])
    anlaysisCheck = check(USERPROCDATASET_RE, candidate)
    return (commonCheck and anlaysisCheck)

def procversion(candidate):
    """ Integers """
    return check(r'^[0-9]+$', candidate)

def procstring(candidate):
    """ Identifier """
    return check(r'[a-zA-Z0-9_]{1,100}$', candidate)

def acqname(candidate):
    """
    Check for acquisition name.
    letters, numbers, underscores.
    """
    if candidate == '' or not candidate:
        return candidate
    return check(r'[a-zA-Z][a-zA-Z0-9_]*$', candidate)

def primdataset(candidate):
    """
    Check for primary dataset name.
    letters, numbers, dashes, underscores.
    """
    if candidate =='' or not candidate :
        return candidate
    return (check(r"%s" % PRIMARY_DS['re'], candidate, PRIMARY_DS['maxLength']) and
            check(r'^[a-zA-Z][a-zA-Z0-9\-_]*$', candidate))


def hnName(candidate):
    """
    Use lfn parts definitions to validate a simple HN name
    """

    validName = '^%(hnName)s$' % lfnParts
    return check(validName, candidate)


def lfn(candidate):
    """
    Should be of the following form:
    /store/data/acquisition_era/primary-dataset/data_tier/processing_version/lfn_counter/filename.root
    See https://twiki.cern.ch/twiki/bin/viewauth/CMS/DMWMPG_Namespace for details

    NOTE:Because of the way we do lustre, we have to have two separate checks for this:
    /store/data
    /store/data/lustre

    Add for LHE files: /data/lhe/...
    """
    regexp1 = '/([a-z]+)/([a-z0-9]+)/([a-zA-Z0-9\-_]+)/([a-zA-Z0-9\-_]+)/([A-Z\-_]+)/([a-zA-Z0-9\-_]+)((/[0-9]+){3}){0,1}/([0-9]+)/([a-zA-Z0-9\-_]+).root'
    regexp2 = '/([a-z]+)/([a-z0-9]+)/([a-z0-9]+)/([a-zA-Z0-9\-_]+)/([a-zA-Z0-9\-_]+)/([A-Z\-_]+)/([a-zA-Z0-9\-_]+)((/[0-9]+){3}){0,1}/([0-9]+)/([a-zA-Z0-9\-_]+).root'
    regexp3 = '/store/(temp/)*(user|group)/(%(hnName)s|%(physics_group)s)/%(primDS)s/%(secondary)s/%(version)s/%(counter)s/%(root)s' % lfnParts
    regexp4 = '/store/(temp/)*(user|group)/(%(hnName)s|%(physics_group)s)/%(primDS)s/(%(subdir)s/)+%(root)s' % lfnParts

    oldStyleTier0LFN = '/store/data/%(era)s/%(primDS)s/%(tier)s/%(version)s/%(counter)s/%(counter)s/%(counter)s/%(root)s' % lfnParts
    tier0LFN = '/store/(backfill/[0-9]/){0,1}(t0temp/|unmerged/){0,1}(data|express|hidata)/%(era)s/%(primDS)s/%(tier)s/%(version)s/%(counter)s/%(counter)s/%(counter)s(/%(counter)s)?/%(root)s' % lfnParts

    storeMcLFN = '/store/mc/([a-zA-Z0-9\-_]+)/([a-zA-Z0-9\-_]+)/([a-zA-Z0-9\-_]+)/([a-zA-Z0-9\-_]+)(/([a-zA-Z0-9\-_]+))*/([a-zA-Z0-9\-_]+).root'

    storeResults2LFN = '/store/results/%(physics_group)s/%(primDS)s/%(secondary)s/%(primDS)s/%(tier)s/%(secondary)s/%(counter)s/%(root)s' % lfnParts

    storeResultRootPart = '%(counter)s/%(root)s' % lfnParts
    storeResultsLFN = "%s/%s" % (STORE_RESULTS_LFN, storeResultRootPart)

    lheLFN1 = '/store/lhe/([0-9]+)/([a-zA-Z0-9\-_]+).lhe(.xz){0,1}'
    #This is for future lhe LFN structure. Need to be tested. 
    lheLFN2= '/store/lhe/%(primDS)s/%(secondary)s/([0-9]+)/([a-zA-Z0-9\-_]+).lhe(.xz){0,1}' % lfnParts

    try:
        return check(regexp1, candidate)
    except AssertionError:
        pass

    try:
        return check(regexp2, candidate)
    except AssertionError:
        pass

    try:
        return check(regexp3, candidate)
    except AssertionError:
        pass

    try:
        return check(regexp4, candidate)
    except AssertionError:
        pass

    try:
        return check(tier0LFN, candidate)
    except AssertionError:
        pass

    try:
        return check(oldStyleTier0LFN, candidate)
    except AssertionError:
        pass

    try:
        return check(storeMcLFN, candidate)
    except AssertionError:
        pass
   
    try:
        return check(lheLFN1, candidate)
    except AssertionError:
        pass

    try:
        return check(lheLFN2, candidate)
    except AssertionError:
        pass
 
    try:
        return check(storeResults2LFN, candidate)
    except AssertionError:
        return check(storeResultsLFN, candidate)

def lfnBase(candidate):
    """
    As lfn above, but for doing the lfnBase
    i.e., for use in spec generation and parsing
    """
    regexp1 = '/([a-z]+)/([a-z0-9]+)/([a-zA-Z0-9\-_]+)/([a-zA-Z0-9\-_]+)/([A-Z\-_]+)/([a-zA-Z0-9\-_]+)'
    regexp2 = '/([a-z]+)/([a-z0-9]+)/([a-z0-9]+)/([a-zA-Z0-9\-_]+)/([a-zA-Z0-9\-_]+)/([A-Z\-_]+)/([a-zA-Z0-9\-_]+)((/[0-9]+){3}){0,1}'
    regexp3 = '/(store)/(temp/)*(user|group)/(%(hnName)s|%(physics_group)s)/%(primDS)s/%(secondary)s/%(version)s' % lfnParts

    tier0LFN = '/store/(backfill/[0-9]/){0,1}(t0temp/|unmerged/){0,1}(data|express|hidata)/%(era)s/%(primDS)s/%(tier)s/%(version)s/%(counter)s/%(counter)s/%(counter)s' % lfnParts

    try:
        return check(regexp1, candidate)
    except AssertionError:
        pass

    try:
        return check(regexp2, candidate)
    except AssertionError:
        pass

    try:
        return check(regexp3, candidate)
    except AssertionError:
        pass
    
    try:
        return check(tier0LFN, candidate)
    except AssertionError:
        return check(STORE_RESULTS_LFN, candidate)

def userLfn(candidate):
    """
    Check LFNs in /store/{temp}/user that are not EDM data
    """
    regexp = '/store/(temp/)*(user|group)/(%(hnName)s|%(physics_group)s)/%(subdir)s/%(workflow)s/%(subdir)s/%(file)s' % lfnParts
    return check(regexp, candidate)

def userLfnBase(candidate):
    """
    As above but for the base part of the file
    """
    regexp = '/store/(temp/)*(user|group)/(%(hnName)s|%(physics_group)s)/%(subdir)s/%(workflow)s/%(subdir)s' % lfnParts
    return check(regexp, candidate)

def cmsswversion(candidate):
    return check('CMSSW(_\d+){3}(_[a-zA-Z0-9_]+)?$', candidate)

def couchurl(candidate):
    return check('https?://(([a-zA-Z0-9:@\.\-_]){0,100})([a-z0-9\.]+)(:\d+|/couchdb)', candidate)

def requestName(candidate):
    return check(r'[a-zA-Z0-9\.\-_]{1,150}$', candidate)

def validateUrl(candidate):
    """
    Basic input validation for http(s) urls
    """
    #regex taken from django https://github.com/django/django/blob/master/django/core/validators.py#L47
    #Copyright (c) Django Software Foundation and individual contributors
    protocol = r"^https?://"  # http:// or https://
    domain = r'?:(?:[a-zA-Z0-9](?:[a-zA-Z0-9-]{0,61}[a-zA-Z0-9])?\.)+[a-zA-Z]{2,6}\.?'
    localhost = r'localhost'
    ipv4 = r'\d{1,3}\.\d{1,3}\.\d{1,3}\.\d{1,3}'
    ipv6 = r'\[?[a-fA-F0-9]*:[a-fA-F0-9:]+\]?'
    port = r'(?::\d+)?'  # optional port
    path = r'(?:/?|[/?]\S+)$'
    regex_url = r'%s(%s|%s|%s|%s)%s%s' % (protocol, domain, localhost, ipv4, ipv6, port, path)
    return check(regex_url, candidate)

<<<<<<< HEAD
REGEX_CACHE = {}
def check(regexp, candidate):
    if  regexp not in REGEX_CACHE:
        REGEX_CACHE[regexp] = re.compile(regexp)
    assert REGEX_CACHE[regexp].match(candidate) != None, \
=======
def check(regexp, candidate, maxLength = None):
    if maxLength != None:
        assert len(candidate) <= maxLength, \
            "%s is longer then max length (%s) allowed" % (candidate, maxLength)
    assert re.compile(regexp).match(candidate) != None , \
>>>>>>> f63b43d2
              "'%s' does not match regular expression %s" % (candidate, regexp)
    return True


def parseLFN(candidate):
    """
    _parseLFN_

    Take an LFN, return the component parts
    """

    # First, make sure what we've gotten is a real LFN
    lfn(candidate)

    parts = candidate.split('/')
    final = {}

    if parts[0] == '':
        parts.remove('')
    if 'user' in parts[1:3] or 'group' in parts[1:3]:
        if parts[1] in ['user', 'group']:
            final['baseLocation'] = '/%s' % string.join(parts[:2], '/')
            parts = parts[2:]
        else:
            final['baseLocation'] = '/%s' % string.join(parts[:3], '/')
            parts = parts[3:]

        final['hnName']            = parts[0]
        final['primaryDataset']    = parts[1]
        final['secondaryDataset']  = parts[2]
        final['processingVersion'] = parts[3]
        final['lfnCounter']        = parts[4]
        final['filename']          = parts[5]

        return final


    if len(parts) == 8:
        # Then we have only two locations
        final['baseLocation'] = '/%s' % string.join(parts[:2], '/')
        parts = parts[2:]
    elif len(parts) == 9:
        final['baseLocation'] = '/%s' % string.join(parts[:3], '/')
        parts = parts[3:]
    else:
        # How did we end up here?
        # Something just went wrong
        msg =  """CRITICAL!  This machine has experienced a complete logic failure while parsing LFNs.\n
        If you are a developer this indicates that you have changed the Lexicon LFN regexp functions without changing the parsing.\n
        If you are an operator, this indicates that this machine is likely unstable.\n
        All data should be backed up and the machine removed from production for examination.\n"""
        msg += "Candidate: %s" % candidate
        raise WMException(msg)


    final['acquisitionEra']    = parts[0]
    final['primaryDataset']    = parts[1]
    final['dataTier']          = parts[2]
    final['processingVersion'] = parts[3]
    final['lfnCounter']        = parts[4]
    final['filename']          = parts[5]

    return final


def parseLFNBase(candidate):
    """
    _parseLFNBase_

    Return a meaningful dictionary with info from an LFNBase
    """

    # First, make sure what we've gotten is a real LFNBase
    lfnBase(candidate)

    parts = candidate.split('/')
    final = {}

    if parts[0] == '':
        parts.remove('')

    if 'user' in parts[1:3] or 'group' in parts[1:3]:
        if parts[1] in ['user', 'group']:
            final['baseLocation'] = '/%s' % string.join(parts[:2], '/')
            parts = parts[2:]
        else:
            final['baseLocation'] = '/%s' % string.join(parts[:3], '/')
            parts = parts[3:]

        final['hnName']            = parts[0]
        final['primaryDataset']    = parts[1]
        final['secondaryDataset']  = parts[2]
        final['processingVersion'] = parts[3]

        return final

    if len(parts) == 6:
        # Then we have only two locations
        final['baseLocation'] = '/%s' % string.join(parts[:2], '/')
        parts = parts[2:]
    elif len(parts) == 7:
        final['baseLocation'] = '/%s' % string.join(parts[:3], '/')
        parts = parts[3:]
    else:
        # How did we end up here?
        # Something just went wrong
        msg =  """CRITICAL!  This machine has experienced a complete logic failure while parsing LFNs.\n
        If you are a developer this indicates that you have changed the Lexicon LFN regexp functions without changing the parsing.\n
        If you are an operator, this indicates that this machine is likely unstable.\n
        All data should be backed up and the machine removed from production for examination.\n"""
        msg += "Candidate: %s" % candidate
        raise WMException(msg)

    final['acquisitionEra']    = parts[0]
    final['primaryDataset']    = parts[1]
    final['dataTier']          = parts[2]
    final['processingVersion'] = parts[3]

    return final

def sanitizeURL(url):
    """Take the url with/without username and password and return sanitized url,
       username and password in dict format
       WANNING: This doesn't check the correctness of url format.
       Don't use ':' in username or password.
    """
    endpoint_components = urlparse.urlparse(url)
    # Cleanly pull out the user/password from the url
    if endpoint_components.port:
        netloc = '%s:%s' % (endpoint_components.hostname,
                    endpoint_components.port)
    else:
        netloc = endpoint_components.hostname

    #Build a URL without the username/password information
    url = urlparse.urlunparse(
            [endpoint_components.scheme,
             netloc,
             endpoint_components.path,
             endpoint_components.params,
             endpoint_components.query,
             endpoint_components.fragment])

    return {'url': url , 'username': endpoint_components.username,
            'password': endpoint_components.password}

def replaceToSantizeURL(url_str):
    """
    Take arbitrary string and search for urls with user and password and
    replace it with sanitized url.
    """
    def _repUrl(matchObj):
        return matchObj.group(1) + matchObj.group(4)

    # TODO: won't catch every case (But is it good enough (trade off to performance)?)
    urlRegExpr = r'\b(((?i)http|https|ftp|mysql|oracle|sqlite)+://)([^:]+:[^@]+@)(\S+)\b'
    return re.sub(urlRegExpr, _repUrl, url_str)

def splitCouchServiceURL(serviceURL):
    """
    split service URL to couchURL and couchdb name
    serviceURL should be couchURL/dbname format.
    """

    splitedURL = serviceURL.rstrip('/').rsplit('/', 1)
    return splitedURL[0], splitedURL[1]

def primaryDatasetType(candidate):
    pDatasetTypes = ["mc", "data", "cosmic", "test"]
    if candidate in pDatasetTypes:
        return True
    # to sync with the check() exception when it doesn't match
    raise AssertionError("Invalid primary dataset type : %s should be 'mc' or 'data' or 'test'" % candidate)<|MERGE_RESOLUTION|>--- conflicted
+++ resolved
@@ -388,19 +388,11 @@
     regex_url = r'%s(%s|%s|%s|%s)%s%s' % (protocol, domain, localhost, ipv4, ipv6, port, path)
     return check(regex_url, candidate)
 
-<<<<<<< HEAD
-REGEX_CACHE = {}
-def check(regexp, candidate):
-    if  regexp not in REGEX_CACHE:
-        REGEX_CACHE[regexp] = re.compile(regexp)
-    assert REGEX_CACHE[regexp].match(candidate) != None, \
-=======
 def check(regexp, candidate, maxLength = None):
     if maxLength != None:
         assert len(candidate) <= maxLength, \
             "%s is longer then max length (%s) allowed" % (candidate, maxLength)
     assert re.compile(regexp).match(candidate) != None , \
->>>>>>> f63b43d2
               "'%s' does not match regular expression %s" % (candidate, regexp)
     return True
 
