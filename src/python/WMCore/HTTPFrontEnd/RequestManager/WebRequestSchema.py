""" Pages for the creation of requests """
import WMCore.RequestManager.RequestMaker.Production
import WMCore.RequestManager.RequestDB.Interface.User.Registration as Registration
import WMCore.RequestManager.RequestDB.Interface.Admin.SoftwareManagement as SoftwareAdmin
import WMCore.RequestManager.RequestDB.Interface.Group.Information as GroupInfo
import WMCore.RequestManager.RequestDB.Interface.Request.Campaign as Campaign
from WMCore.RequestManager.RequestMaker.Registry import  retrieveRequestMaker
import WMCore.RequestManager.RequestMaker.Processing
import WMCore.RequestManager.RequestMaker.Production
import WMCore.HTTPFrontEnd.RequestManager.ReqMgrWebTools as Utilities
from WMCore.Wrappers import JsonWrapper
import cherrypy
import time
from WMCore.WebTools.WebAPI import WebAPI
import WMCore.Database.CMSCouch
import threading
import os.path


class WebRequestSchema(WebAPI):
    """ Allows the user to submit a request to the RequestManager through a web interface """
    def __init__(self, config):
        WebAPI.__init__(self, config)
        self.templatedir = config.templates
        self.requestor = config.requestor
        self.cmsswVersion = config.cmsswDefaultVersion
        self.couchUrl = config.couchUrl
        self.componentDir = config.componentDir
        self.configDBName = config.configDBName
        self.workloadDBName = config.workloadDBName
        self.wmstatWriteURL = "%s/%s" % (self.couchUrl.rstrip('/'), config.wmstatDBName)
        self.defaultSkimConfig = "http://cmssw.cvs.cern.ch/cgi-bin/cmssw.cgi/CMSSW/Configuration/DataOps/python/prescaleskimmer.py?revision=1.1"    
        self.yuiroot = config.yuiroot
        cherrypy.engine.subscribe('start_thread', self.initThread)

    def initThread(self, thread_index):
        """ The ReqMgr expects the DBI to be contained in the Thread  """
        myThread = threading.currentThread()
        #myThread = cherrypy.thread_data
        # Get it from the DBFormatter superclass
        myThread.dbi = self.dbi

    @cherrypy.expose
    def allDocs(self):
        server = WMCore.Database.CMSCouch.CouchServer(self.couchUrl)
        database = server.connectDatabase(self.configDBName)
        docs = database.allDocs()
        result = []
        for row in docs["rows"]:
           if row["id"].startswith('user') or row["id"].startswith('group'):
               pass
           else:
               result.append(row["id"]) 
        return result

    @cherrypy.expose
    def javascript(self, *args):
        if args[0] == "external":
            return Utilities.serveFile('application/javascript',
                             os.path.join(self.config.javascript), *args)
        return Utilities.serveFile('application/javascript',
                          os.path.join(self.config.javascript,
                                    'WMCore', 'WebTools'), *args)

    @cherrypy.expose
    @cherrypy.tools.secmodv2()
    def index(self):
        """ Main web page for creating requests """
        versionLists = SoftwareAdmin.listSoftware().values()
        self.versions = []
        for l in versionLists:
            for v in l:
                if not v in self.versions:
                    self.versions.append(v)
        self.versions.sort()
        # see if this was configured with a hardcoded user.  If not, take from the request header 
        requestor = self.requestor
        if not requestor:
            requestor = cherrypy.request.user["login"]
        if not requestor:
            return "No username found in your certificate"
        if not requestor in Registration.listUsers():
            return "User %s is not registered.  Contact a ReqMgr administrator." % requestor
        groups = GroupInfo.groupsForUser(requestor).keys()
        if groups == []:
            return "User " + requestor + " is not in any groups.  Contact a ReqMgr administrator."
        campaigns = Campaign.listCampaigns()
        return self.templatepage("WebRequestSchema", yuiroot=self.yuiroot,
            requestor=requestor,
            groups=groups, 
            versions=self.versions, 
            alldocs = Utilities.unidecode(self.allDocs()),
            allcampaigns = campaigns,                     
            defaultVersion=self.cmsswVersion,
            defaultSkimConfig=self.defaultSkimConfig)

    @cherrypy.expose
    @cherrypy.tools.secmodv2()
    def makeSchema(self, **schema):
        schema.setdefault('CouchURL', Utilities.removePasswordFromUrl(self.couchUrl))
        schema.setdefault('CouchDBName', self.configDBName)

        decodedSchema = {}
        for key in schema.keys():
            try:
                decodedSchema[key] = JsonWrapper.loads(schema[key])
            except:
                # We don't know what kind of exception we'll get, so ignore them all
                # If it does except, it probably wasn't in JSON to begin with.
                # Anything else should be caught by the parsers and the validation
                decodedSchema[key] = schema[key]

        try:
<<<<<<< HEAD
            request = Utilities.makeRequest(schema, self.couchUrl, self.workloadDBName, self.wmstatWriteURL)
=======
            request = Utilities.makeRequest(decodedSchema, self.couchUrl, self.workloadDBName)
>>>>>>> a66ea394
        except RuntimeError, e:
            raise cherrypy.HTTPError(400, "Error creating request: %s" % e)
        except KeyError, e:
            raise cherrypy.HTTPError(400, "Error creating request: %s" % e)        
        baseURL = cherrypy.request.base
        raise cherrypy.HTTPRedirect('%s/reqmgr/view/details/%s' % (baseURL, request['RequestName']))<|MERGE_RESOLUTION|>--- conflicted
+++ resolved
@@ -111,11 +111,7 @@
                 decodedSchema[key] = schema[key]
 
         try:
-<<<<<<< HEAD
             request = Utilities.makeRequest(schema, self.couchUrl, self.workloadDBName, self.wmstatWriteURL)
-=======
-            request = Utilities.makeRequest(decodedSchema, self.couchUrl, self.workloadDBName)
->>>>>>> a66ea394
         except RuntimeError, e:
             raise cherrypy.HTTPError(400, "Error creating request: %s" % e)
         except KeyError, e:
